--- conflicted
+++ resolved
@@ -500,11 +500,7 @@
       W = numpy.zeros( onto.shape[0] )
       I = numpy.zeros( onto.shape[0], dtype=bool )
       fun = function.asarray( fun )
-<<<<<<< HEAD
       data = function.Tuple( function.Tuple([ fun, f, function.Tuple(ind) ]) for ind, f in function.blocks( onto ) )
-=======
-      data = function.Tuple( function.Tuple([ fun, f, function.Tuple(ind) ]) for f, ind in function.blocks( onto ) ).compiled()
->>>>>>> 65153d8d
       for elem in self:
         for f, w, ind in data.eval( elem, 'bezier2' ):
           w = w.swapaxes(0,1) # -> dof axis, point axis, ...

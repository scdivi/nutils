from . import element, function, util, numpy, parallel, matrix, log, core, numeric, prop, _
import warnings, itertools, libmatrix

class Axis( int ):
  # TEMPORARY: allow maps to be used in a shape
  def __new__( self, used ):
    nprocs, ndofs = used.shape
    self = int.__new__( Axis, ndofs )
    self.used = used
    self.map = None
    return self
  def __add__( self, other ):
    if isinstance( other, Axis ):
      used = other.used
    else:
      assert isinstance( other, int )
      used = numpy.ones( (self.used.shape[0],other), dtype=bool )
    return Axis( numpy.concatenate( [self.used,used], axis=1 ) )
  def getmap( self, comm ):
    if not self.map:
      self.map = libmatrix.Map( comm, self.used )
    assert self.map.comm == comm
    return self.map

class ElemMap( dict ):
  'dictionary-like element mapping'

  def __init__( self, mapping, ndims ):
    'constructor'

    self.ndims = ndims
    dict.__init__( self, mapping )

  def __eq__( self, other ):
    'test equal'

    return self is other

  def __str__( self ):
    'string representation'

    return 'ElemMap(#%d,%dD)' % ( len(self), self.ndims )

class Topology( object ):
  'topology base class'

  def __init__( self, ndims, comm ):
    'constructor'

    self.comm = comm
    self.ndims = ndims

  def refined_by( self, refine ):
    'create refined space by refining dofs in existing one'

    refine = list( refine )
    refined = []
    for elem in self:
      if elem in refine:
        refine.remove( elem )
        refined.extend( elem.children )
      else:
        refined.append( elem )
        pelem = elem # only for argument checking:
        while pelem.parent:
          pelem, trans = pelem.parent
          if pelem in refine:
            refine.remove( pelem )

    assert not refine, 'not all refinement elements were found: %s' % '\n '.join( str(e) for e in refine )
    return HierarchicalTopology( self, refined )

  @core.cache
  def stdfunc( self, degree ):
    'spline from vertices'

    if isinstance( degree, int ):
      degree = ( degree, ) * self.ndims

    assert all( n == 1 for n in degree ) # for now!

    dofmap = { n: i for i, n in enumerate( sorted( set( n for elem in self for n in elem.vertices ) ) ) }
    fmap = dict.fromkeys( self, element.PolyTriangle(1) )
    nmap = { elem: numpy.array([ dofmap[n] for n in elem.vertices ]) for elem in self }
    return function.function( fmap=fmap, nmap=nmap, ndofs=len(dofmap), ndims=2 )

  def __add__( self, other ):
    'add topologies'

    if self is other:
      return self
    assert self.ndims == other.ndims
    return UnstructuredTopology( set(self) | set(other), ndims=self.ndims, comm=self.comm )

  def __sub__( self, other ):
    'add topologies'

    if self is other:
      return self
    assert self.ndims == other.ndims
    return UnstructuredTopology( set(self) - set(other), ndims=self.ndims, comm=self.comm )

  def __mul__( self, other ):
    'element products'

    elems = util.Product( self, other )
    return UnstructuredTopology( elems, ndims=self.ndims+other.ndims, comm=self.comm )

  def __getitem__( self, item ):
    'subtopology'

    items = ( self.groups[it] for it in item.split( ',' ) )
    return sum( items, items.next() )

  def elem_eval( self, funcs, ischeme, separate=False, title='evaluating' ):
    'element-wise evaluation'

    log.context( title )

    single_arg = not isinstance(funcs,(tuple,list))
    if single_arg:
      funcs = funcs,

    slices = []
    pointshape = function.PointShape()
    npoints = 0
    separators = []
    for elem in log.iterate('elem',self):
      np, = pointshape( elem, ischeme )
      slices.append( slice(npoints,npoints+np) )
      npoints += np
      if separate:
        separators.append( npoints )
        npoints += 1
    if separate:
      separators = numpy.array( separators[:-1], dtype=int )
      npoints -= 1

    retvals = []
    idata = []
    for ifunc, func in enumerate( funcs ):
      func = function.asarray( func )
      retval = parallel.shzeros( (npoints,)+func.shape, dtype=func.dtype )
      if separate:
        retval[separators] = numpy.nan
      if function._isfunc( func ):
        for f, ind in function.blocks( func ):
          idata.append( function.Tuple( [ ifunc, function.Tuple(ind), f ] ) )
      else:
        idata.append( function.Tuple( [ ifunc, (), func ] ) )
      retvals.append( retval )
    idata = function.Tuple( idata )

    for ielem, elem in parallel.pariter( enumerate( self ) ):
      s = slices[ielem],
      for ifunc, index, data in idata( elem, ischeme ):
        retvals[ifunc][s+index] = data

    log.info( 'created', ', '.join( '%s(%s)' % ( retval.__class__.__name__, ','.join(map(str,retval.shape)) ) for retval in retvals ) )
    if single_arg:
      retvals, = retvals

    return retvals

  def elem_mean( self, funcs, geometry, ischeme, title='computing mean values' ):
    'element-wise integration'

    log.context( title )

    single_arg = not isinstance(funcs,(tuple,list))
    if single_arg:
      funcs = funcs,

    retvals = []
    #iweights = geometry.iweights( self.ndims )
    iweights = function.iwscale( geometry, self.ndims ) * function.IWeights()
    idata = [ iweights ]
    for func in funcs:
      func = function.asarray( func )
      if not function._isfunc( func ):
        func = function.Const( func )
      assert all( isinstance(sh,int) for sh in func.shape )
      idata.append( function.elemint( func, iweights ) )
      retvals.append( numpy.empty( (len(self),)+func.shape ) )
    idata = function.Tuple( idata )

    for ielem, elem in enumerate( self ):
      area_data = idata( elem, ischeme )
      area = area_data[0].sum()
      for retval, data in zip( retvals, area_data[1:] ):
        retval[ielem] = data / area

    log.info( 'created', ', '.join( '%s(%s)' % ( retval.__class__.__name__, ','.join(map(str,retval.shape)) ) for retval in retvals ) )
    if single_arg:
      retvals, = retvals

    return retvals

  def grid_eval( self, funcs, geometry, C, title='grid-evaluating' ):
    'evaluate grid points'

    log.context( title )

    single_arg = not isinstance(funcs,(tuple,list))
    if single_arg:
      funcs = funcs,

    C = numpy.asarray( C )
    assert C.shape[0] == self.ndims
    shape = C.shape
    C = C.reshape( self.ndims, -1 )

    funcs = [ function.asarray(func) for func in funcs ]
    retvals = [ numpy.empty( C.shape[1:] + func.shape ) for func in funcs ]
    for retval in retvals:
      retval[:] = numpy.nan

    data = function.Tuple([ function.Tuple([ func, retval ]) for func, retval in zip( funcs, retvals ) ])

    for elem in log.iterate('elem',self):
      points, selection = geometry.find( elem, C.T )
      if selection is not None:
        for func, retval in data( elem, points ):
          retval[selection] = func

    retvals = [ retval.reshape( shape[1:] + func.shape ) for func, retval in zip( funcs, retvals ) ]
    log.info( 'created', ', '.join( '%s(%s)' % ( retval.__class__.__name__, ','.join(map(str,retval.shape)) ) for retval in retvals ) )
    if single_arg:
      retvals, = retvals

    return retvals

  def integrate( self, funcs, ischeme, geometry=None, iweights=None, force_dense=False, title='integrating' ):
    'integrate'

    if force_dense: raise NotImplementedError

    log.context( title )

    single_arg = not isinstance(funcs,(list,tuple))
    if single_arg:
      funcs = funcs,

    if iweights is None:
      assert geometry is not None, 'conflicting arguments geometry and iweights'
      iweights = function.iwscale( geometry, self.ndims ) * function.IWeights()
    else:
      assert geometry is None, 'conflicting arguments geometry and iweights'
    assert iweights.ndim == 0

    integrands = []
    retvals = []
    for ifunc, func in enumerate( funcs ):
<<<<<<< HEAD
      func = function._asarray( func )
=======
      func = function.asarray( func )
      lock = parallel.Lock()
>>>>>>> b9369fbd
      if function._isfunc( func ):
        shape = [ sh.getmap( self.comm ) for sh in func.shape ]
        array = libmatrix.ArrayBuilder( shape )
        for f, ind in function.blocks( func ):
          integrands.append( function.Tuple([ ifunc, function.Tuple(ind), function.elemint( f, iweights ) ]) )
      else:
        array = libmatrix.ArrayBuilder( func.shape )
        if not function._iszero( func ):
          integrands.append( function.Tuple([ ifunc, (), function.elemint( func, iweights ) ]) )
      retvals.append( array )
    idata = function.Tuple( integrands )

    idata.compile()
    #for elem in parallel.pariter( log.iterate('elem',self) ):
    for elem in log.iterate('elem',self):
      for ifunc, index, data in idata( elem, ischeme ):
        retvals[ifunc].add_global( index, data )

    retvals = [ retval.complete() for retval in retvals ]

    log.info( 'created', ', '.join( '%s(%s)' % ( retval.__class__.__name__, ','.join(map(str,retval.shape)) ) for retval in retvals ) )
    if single_arg:
      retvals, = retvals

    return retvals

  def integrate_symm( self, funcs, ischeme, geometry=None, iweights=None, force_dense=False, title='integrating' ):
    'integrate a symmetric integrand on a product domain' # TODO: find a proper home for this

    raise NotImplementedError

    log.context( title )

    single_arg = not isinstance(funcs,list)
    if single_arg:
      funcs = funcs,

    if iweights is None:
      assert geometry is not None, 'conflicting arguments geometry and iweights'
      iweights = function.iwscale( geometry, self.ndims ) * function.IWeights()
    else:
      assert geometry is None, 'conflicting arguments geometry and iweights'
    assert iweights.ndim == 0

    integrands = []
    retvals = []
    for ifunc, func in enumerate( funcs ):
      func = function.asarray( func )
      lock = parallel.Lock()
      if function._isfunc( func ):
        array = parallel.shzeros( func.shape, dtype=float ) if func.ndim != 2 \
           else matrix.DenseMatrix( func.shape ) if force_dense \
           else matrix.SparseMatrix( self.build_graph(func), func.shape[1] )
        for f, ind in function.blocks( func ):
          integrands.append( function.Tuple([ ifunc, lock, function.Tuple(ind), function.elemint( f, iweights ) ]) )
      else:
        array = parallel.shzeros( func.shape, dtype=float )
        if not function._iszero( func ):
          integrands.append( function.Tuple([ ifunc, lock, (), function.elemint( func, iweights ) ]) )
      retvals.append( array )
    idata = function.Tuple( integrands )

    for elem in parallel.pariter( log.iterate('elem',self) ):
      assert isinstance( elem, element.ProductElement )
      compare_elem = cmp( elem.elem1, elem.elem2 )
      if compare_elem < 0:
        continue
      for ifunc, lock, index, data in idata( elem, ischeme ):
        with lock:
          retvals[ifunc][index] += data
          if compare_elem > 0:
            retvals[ifunc][index[::-1]] += data.T

    log.info( 'created', ', '.join( '%s(%s)' % ( retval.__class__.__name__, ','.join(map(str,retval.shape)) ) for retval in retvals ) )
    if single_arg:
      retvals, = retvals

    return retvals

  def projection( self, fun, onto, geometry, **kwargs ):
    'project and return as function'

    weights = self.project( fun, onto, geometry, **kwargs )
    return onto.dot( weights )

  def project( self, fun, onto, geometry, tol=0, ischeme=None, title='projecting', droptol=1e-8, exact_boundaries=False, constrain=None, verify=None, maxiter=0, ptype='lsqr' ):
    'L2 projection of function onto function space'

    log.context( title + ' [%s]' % ptype )

    assert constrain is None and exact_boundaries is False
    #if exact_boundaries:
    #  assert constrain is None
    #  constrain = self.boundary.project( fun, onto, geometry, title='boundaries', ischeme=ischeme, tol=tol, droptol=droptol, ptype=ptype )
    #elif constrain is None:
    #  constrain = util.NanVec( onto.shape[0] )
    #else:
    #  assert isinstance( constrain, util.NanVec )
    #  assert constrain.shape == onto.shape[:1]

    if ptype == 'lsqr':
      assert ischeme is not None, 'please specify an integration scheme for lsqr-projection'
      if len( onto.shape ) == 1:
        Afun = function.outer( onto )
        bfun = onto * fun
      elif len( onto.shape ) == 2:
        Afun = function.outer( onto ).sum( 2 )
        bfun = function.sum( onto * fun )
      else:
        raise Exception
      A, b = self.integrate( [Afun,bfun], geometry=geometry, ischeme=ischeme, title='building system' )
      constrain = A.solve( b )
      constrain.nan_from_supp( A )
      #N = A.rowsupp(droptol)
      #if numpy.all( b == 0 ):
      #  constrain[~constrain.where&N] = 0
      #else:
      #  solvecons = constrain.copy()
      #  solvecons[~(constrain.where|N)] = 0
      #  u = A.solve( b, solvecons, tol=tol, symmetric=True, maxiter=maxiter )
      #  constrain[N] = u[N]

    elif ptype == 'convolute':
      assert ischeme is not None, 'please specify an integration scheme for convolute-projection'
      if len( onto.shape ) == 1:
        ufun = onto * fun
        afun = onto
      elif len( onto.shape ) == 2:
        ufun = function.sum( onto * fun )
        afun = function.norm2( onto )
      else:
        raise Exception
      u, scale = self.integrate( [ ufun, afun ], geometry=geometry, ischeme=ischeme )
      N = ~constrain.where & ( scale > droptol )
      constrain[N] = u[N] / scale[N]

    elif ptype == 'nodal':

      ## data = function.Tuple([ fun, onto ])
      ## F = W = 0
      ## for elem in self:
      ##   f, w = data( elem, 'bezier2' )
      ##   W += w.sum( axis=-1 ).sum( axis=0 )
      ##   F += numeric.contract( f[:,_,:], w, axis=[0,2] )
      ## I = (W!=0)

      F = numpy.zeros( onto.shape[0] )
      W = numpy.zeros( onto.shape[0] )
      I = numpy.zeros( onto.shape[0], dtype=bool )
      fun = function.asarray( fun )
      data = function.Tuple( function.Tuple([ fun, f, function.Tuple(ind) ]) for f, ind in function.blocks( onto ) )
      for elem in self:
        for f, w, ind in data( elem, 'bezier2' ):
          w = w.swapaxes(0,1) # -> dof axis, point axis, ...
          wf = w * f[ (slice(None),)+numpy.ix_(*ind[1:]) ]
          W[ind[0]] += w.reshape(w.shape[0],-1).sum(1)
          F[ind[0]] += wf.reshape(w.shape[0],-1).sum(1)
          I[ind[0]] = True

      I[constrain.where] = False
      constrain[I] = F[I] / W[I]

    else:
      raise Exception, 'invalid projection %r' % ptype

#   errfun2 = ( onto.dot( constrain | 0 ) - fun )**2
#   if errfun2.ndim == 1:
#     errfun2 = errfun2.sum()
#   error2, area = self.integrate( [ errfun2, 1 ], geometry=geometry, ischeme=ischeme or 'gauss2' )
#   avg_error = numpy.sqrt(error2) / area

#   numcons = constrain.where.sum()
#   if verify is not None:
#     assert numcons == verify, 'number of constraints does not meet expectation: %d != %d' % ( numcons, verify )

#   log.info( 'constrained %d/%d dofs, error %.2e/area' % ( numcons, constrain.size, avg_error ) )

    return constrain

  def refinedfunc( self, dofaxis, refine, degree, title='refining' ):
    'create refined space by refining dofs in existing one'

    warnings.warn( 'refinedfunc is replaced by refined_by + splinefunc; this function will be removed in future' % ischeme, DeprecationWarning )
    log.context( title )

    refine = set(refine) # make unique and equip with set operations
  
    # initialize
    topoelems = [] # non-overlapping 'top-level' elements, will make up the new domain
    parentelems = [] # all parents, grandparents etc of topoelems
    nrefine = 0 # number of nested topologies after refinement

    dofmap = dofaxis.dofmap
    topo = self
    while topo: # elements to examine in next level refinement
      nexttopo = []
      refined = set() # refined dofs in current refinement level
      for elem in log.iterate('elem',topo): # loop over remaining elements in refinement level 'nrefine'
        dofs = dofmap.get( elem ) # dof numbers for current funcsp object
        if dofs is not None: # elem is a top-level element
          supp = refine.intersection(dofs) # supported dofs that are tagged for refinement
          if supp: # elem supports dofs for refinement
            parentelems.append( elem ) # elem will become a parent
            topoelems.extend( filter(None,elem.children) ) # children will become top-level elements
            refined.update( supp ) # dofs will not be considered in following refinement levels
          else: # elem does not support dofs for refinement
            topoelems.append( elem ) # elem remains a top-level elemnt
        else: # elem is not a top-level element
          parentelems.append( elem ) # elem is a parent
          nexttopo.extend( filter(None,elem.children) ) # examine children in next iteration
      refine -= refined # discard dofs to prevent further consideration
      topo = nexttopo # prepare for next iteration
      nrefine += 1 # update refinement level
    assert not refine, 'unrefined leftover: %s' % refine
    if refined: # last considered level contained refinements
      nrefine += 1 # this raises the total level to nrefine + 1

    # initialize
    dofmap = {} # IEN mapping of new function object
    stdmap = {} # shape function mapping of new function object, plus boolean vector indicating which shapes to retain
    ndofs = 0 # total number of dofs of new function object
  
    topo = self # topology to examine in next level refinement
    for irefine in log.iterate( 'level', range(nrefine), showpct=False ):
  
      funcsp = topo.splinefunc( degree ) # shape functions for level irefine
      (func,(dofaxis,)), = function.blocks( funcsp ) # separate elem-local funcs and global placement index
  
      supported = numpy.ones( funcsp.shape[0], dtype=bool ) # True if dof is contained in topoelems or parentelems
      touchtopo = numpy.zeros( funcsp.shape[0], dtype=bool ) # True if dof touches at least one topoelem
      myelems = [] # all top-level or parent elements in level irefine
      for elem, idofs in log.iterate( 'element', dofaxis.dofmap.items() ):
        if elem in topoelems:
          touchtopo[idofs] = True
          myelems.append( elem )
        elif elem in parentelems:
          myelems.append( elem )
        else:
          supported[idofs] = False
  
      keep = numpy.logical_and( supported, touchtopo ) # THE refinement law
      if keep.all() and irefine == nrefine - 1:
        return topo, funcsp
  
      for elem in myelems: # loop over all top-level or parent elements in level irefine
        idofs = dofaxis.dofmap[elem] # local dof numbers
        mykeep = keep[idofs]
        std = func.stdmap[elem]
        assert isinstance(std,element.StdElem)
        if mykeep.all():
          stdmap[elem] = std # use all shapes from this level
        elif mykeep.any():
          stdmap[elem] = std, mykeep # use some shapes from this level
        newdofs = [ ndofs + keep[:idof].sum() for idof in idofs if keep[idof] ] # new dof numbers
        if elem not in self: # at lowest level
          pelem, transform = elem.parent
          newdofs.extend( dofmap[pelem] ) # add dofs of all underlying 'broader' shapes
        dofmap[elem] = numpy.array(newdofs) # add result to IEN mapping of new function object
  
      ndofs += keep.sum() # update total number of dofs
      topo = topo.refined # proceed to next level
  
    for elem in parentelems:
      del dofmap[elem] # remove auxiliary elements

    funcsp = function.function( stdmap, dofmap, ndofs, self.ndims )
    domain = UnstructuredTopology( topoelems, ndims=self.ndims, comm=self.comm )

    if hasattr( topo, 'boundary' ):
      allbelems = []
      bgroups = {}
      topo = self # topology to examine in next level refinement
      for irefine in range( nrefine ):
        belemset = set()
        for belem in topo.boundary:
          celem, transform = belem.context
          if celem in topoelems:
            belemset.add( belem )
        allbelems.extend( belemset )
        for btag, belems in topo.boundary.groups.iteritems():
          bgroups.setdefault( btag, [] ).extend( belemset.intersection(belems) )
        topo = topo.refined # proceed to next level
      domain.boundary = UnstructuredTopology( allbelems, ndims=self.ndims-1, comm=self.comm )
      domain.boundary.groups = dict( ( tag, UnstructuredTopology( group, ndims=self.ndims-1, comm=self.comm ) ) for tag, group in bgroups.items() )

    if hasattr( topo, 'interfaces' ):
      allinterfaces = []
      topo = self # topology to examine in next level refinement
      for irefine in range( nrefine ):
        for ielem in topo.interfaces:
          (celem1,transform1), (celem2,transform2) = ielem.interface
          if celem1 in topoelems:
            while True:
              if celem2 in topoelems:
                allinterfaces.append( ielem )
                break
              if not celem2.parent:
                break
              celem2, transform2 = celem2.parent
          elif celem2 in topoelems:
            while True:
              if celem1 in topoelems:
                allinterfaces.append( ielem )
                break
              if not celem1.parent:
                break
              celem1, transform1 = celem1.parent
        topo = topo.refined # proceed to next level
      domain.interfaces = UnstructuredTopology( allinterfaces, ndims=self.ndims-1, comm=self.comm )
  
    return domain, funcsp

  def refine( self, n ):
    'refine entire topology n times'

    return self if n <= 0 else self.refined.refine( n-1 )

  def get_simplices( self, maxrefine, title='getting simplices' ):
    'Getting simplices'

    log.context( title )

    return [ simplex for elem in self for simplex in elem.get_simplices( maxrefine ) ]

  def get_trimmededges( self, maxrefine, title='getting trimmededges' ):
    'Getting trimmed edges'

    log.context( title )

    return [ trimmededge for elem in self for trimmededge in elem.get_trimmededges( maxrefine ) ]

class StructuredTopology( Topology ):
  'structured topology'

  def __init__( self, structure, comm, periodic=() ):
    'constructor'

    structure = numpy.asarray(structure)
    self.structure = structure
    self.periodic = tuple(periodic)
    self.groups = {}
    Topology.__init__( self, ndims=structure.ndim, comm=comm )

    assert isinstance( comm, libmatrix.LibMatrix )

  def make_periodic( self, periodic ):
    'add periodicity'

    return StructuredTopology( self.structure, self.comm, periodic=periodic )

  def __len__( self ):
    'number of elements'

    return sum( elem is not None for elem in self.structure.flat )

  def __iter__( self ):
    'iterate over elements'

    return itertools.ifilter( None, self.structure.flat )

  def __getitem__( self, item ):
    'subtopology'

    if isinstance( item, str ):
      return Topology.__getitem__( self, item )
    return StructuredTopology( self.structure[item], self.comm )

  @property
  @core.cache
  def boundary( self ):
    'boundary'

    shape = numpy.asarray( self.structure.shape ) + 1
    vertices = numpy.arange( numpy.product(shape) ).reshape( shape )

    boundaries = []
    for iedge in range( 2 * self.ndims ):
      idim = iedge // 2
      iside = iedge % 2
      if self.ndims > 1:
        s = [ slice(None,None,-1) ] * idim \
          + [ -iside, ] \
          + [ slice(None,None,1) ] * (self.ndims-idim-1)
        if not iside: # TODO: check that this is correct for all dimensions; should match conventions in elem.edge
          s[idim-1] = slice(None,None,1 if idim else -1)
        s = tuple(s)
        belems = numpy.frompyfunc( lambda elem: elem.edge( iedge ) if elem is not None else None, 1, 1 )( self.structure[s] )
      else:
        belems = numpy.array( self.structure[-iside].edge( 1-iedge ) )
      boundaries.append( StructuredTopology( belems, self.comm ) )

    if self.ndims == 2:
      structure = numpy.concatenate([ boundaries[i].structure for i in [0,2,1,3] ])
      topo = StructuredTopology( structure, self.comm, periodic=[0] )
    else:
      allbelems = [ belem for boundary in boundaries for belem in boundary.structure.flat if belem is not None ]
      topo = UnstructuredTopology( allbelems, ndims=self.ndims-1, comm=self.comm )

    topo.groups = dict( zip( ( 'left', 'right', 'bottom', 'top', 'front', 'back' ), boundaries ) )
    return topo

  @property
  @core.cache
  def interfaces( self ):
    'interfaces'

    interfaces = []
    eye = numpy.eye(self.ndims-1)
    for idim in range(self.ndims):
      s1 = (slice(None),)*idim + (slice(-1),)
      s2 = (slice(None),)*idim + (slice(1,None),)
      for elem1, elem2 in numpy.broadcast( self.structure[s1], self.structure[s2] ):
        A = numpy.zeros((self.ndims,self.ndims-1))
        A[:idim] = eye[:idim]
        A[idim+1:] = -eye[idim:]
        b = numpy.hstack( [ numpy.zeros(idim+1), numpy.ones(self.ndims-idim) ] )
        context1 = elem1, element.AffineTransformation( b[1:], A )
        context2 = elem2, element.AffineTransformation( b[:-1], A )
        vertices = numpy.reshape( elem1.vertices, [2]*elem1.ndims )[s2].ravel()
        assert numpy.all( vertices == numpy.reshape( elem2.vertices, [2]*elem1.ndims )[s1].ravel() )
        ielem = element.QuadElement( ndims=self.ndims-1, vertices=vertices, interface=(context1,context2) )
        interfaces.append( ielem )
    return UnstructuredTopology( interfaces, ndims=self.ndims-1, comm=self.comm )

  @core.cache
  def splinefunc( self, degree, neumann=(), knots=None, periodic=None, closed=False, removedofs=None ):
    'spline from vertices'

    if periodic is None:
      periodic = self.periodic

    if isinstance( degree, int ):
      degree = ( degree, ) * self.ndims

    if removedofs == None:
      removedofs = [None] * self.ndims
    else:
      assert len(removedofs) == self.ndims

    vertex_structure = numpy.array( 0 )
    dofcount = 1
    slices = []

    for idim in range( self.ndims ):
      periodic_i = idim in periodic
      n = self.structure.shape[idim]
      p = degree[idim]
      #k = knots[idim]

      if closed == False:
        neumann_i = (idim*2 in neumann and 1) | (idim*2+1 in neumann and 2)
        stdelems_i = element.PolyLine.spline( degree=p, nelems=n, periodic=periodic_i, neumann=neumann_i )
      elif closed == True:
        assert periodic==(), 'Periodic option not allowed for closed spline'
        assert neumann ==(), 'Neumann option not allowed for closed spline'
        stdelems_i = element.PolyLine.spline( degree=p, nelems=n, periodic=True )

      stdelems = stdelems[...,_] * stdelems_i if idim else stdelems_i

      nd = n + p
      numbers = numpy.arange( nd )
      if periodic_i and p > 0:
        overlap = p
        numbers[ -overlap: ] = numbers[ :overlap ]
        nd -= overlap
      remove = removedofs[idim]
      if remove is None:
        vertex_structure = vertex_structure[...,_] * nd + numbers
      else:
        mask = numpy.zeros( nd, dtype=bool )
        mask[numpy.array(remove)] = True
        nd -= mask.sum()
        numbers -= mask.cumsum()
        vertex_structure = vertex_structure[...,_] * nd + numbers
        vertex_structure[...,mask] = -1
      dofcount *= nd
      slices.append( [ slice(i,i+p+1) for i in range(n) ] )

    dofmap = {}
    funcmap = {}
    hasnone = False
    masks = numpy.zeros( [ self.comm.nprocs, dofcount ], dtype=bool )
    for item in numpy.broadcast( self.structure, stdelems, *numpy.ix_(*slices) ):
      elem = item[0]
      std = item[1]
      if elem is None:
        hasnone = True
      else:
        S = item[2:]
        dofs = vertex_structure[S].ravel()
        mask = dofs >= 0
        if mask.all():
          dofmap[ elem ] = mydofs = dofs
          funcmap[elem] = std
        elif mask.any():
          dofmap[ elem ] = mydofs = dofs[mask]
          funcmap[elem] = std, mask
        masks[ elem.subdom, mydofs ] = True

    domainmap = Axis( masks )

    if hasnone:
      raise NotImplementedError
      touched = numpy.zeros( dofcount, dtype=bool )
      for dofs in dofmap.itervalues():
        touched[ dofs ] = True
      renumber = touched.cumsum()
      dofcount = int(renumber[-1])
      dofmap = dict( ( elem, renumber[dofs]-1 ) for elem, dofs in dofmap.iteritems() )

    return function.function( funcmap, dofmap, dofcount, self.ndims, domainmap )

  @core.cache
  def discontfunc( self, degree ):
    'discontinuous shape functions'

    if isinstance( degree, int ):
      degree = ( degree, ) * self.ndims

    dofs = numpy.arange( numpy.product(numpy.array(degree)+1) * len(self) ).reshape( len(self), -1 )
    dofmap = dict( zip( self, dofs ) )

    stdelem = util.product( element.PolyLine( element.PolyLine.bernstein_poly( d ) ) for d in degree )
    funcmap = dict( numpy.broadcast( self.structure, stdelem ) )

    return function.function( funcmap, dofmap, dofs.size, self.ndims )

  @core.cache
  def curvefreesplinefunc( self ):
    'spline from vertices'

    p = 2
    periodic = self.periodic

    vertex_structure = numpy.array( 0 )
    dofcount = 1
    slices = []

    for idim in range( self.ndims ):
      periodic_i = idim in periodic
      n = self.structure.shape[idim]

      stdelems_i = element.PolyLine.spline( degree=p, nelems=n, curvature=True )

      stdelems = stdelems[...,_] * stdelems_i if idim else stdelems_i

      nd = n + p - 2
      numbers = numpy.arange( nd )

      vertex_structure = vertex_structure[...,_] * nd + numbers

      dofcount *= nd

      myslice = [ slice(0,2) ]
      for i in range(n-2):
        myslice.append( slice(i,i+p+1) )
      myslice.append( slice(n-2,n) )

      slices.append( myslice )

    dofmap = {}
    for item in numpy.broadcast( self.structure, *numpy.ix_(*slices) ):
      elem = item[0]
      S = item[1:]
      dofmap[ elem ] = vertex_structure[S].ravel()

    dofaxis = function.DofMap( ElemMap(dofmap,self.ndims) )
    funcmap = dict( numpy.broadcast( self.structure, stdelems ) )

    return function.Function( dofaxis=dofaxis, stdmap=ElemMap(funcmap,self.ndims), igrad=0 )

  def linearfunc( self ):
    'linears'

    return self.splinefunc( degree=1 )

  @core.cache
  def stdfunc( self, degree ):
    'spline from vertices'

    if isinstance( degree, int ):
      degree = ( degree, ) * self.ndims

    vertex_structure = numpy.array( 0 )
    dofcount = 1
    slices = []

    stdelem = util.product( element.PolyLine( element.PolyLine.bernstein_poly( d ) ) for d in degree )

    for idim in range( self.ndims ):
      n = self.structure.shape[idim]
      p = degree[idim]

      nd = n * p + 1
      numbers = numpy.arange( nd )
      if idim in self.periodic:
        numbers[-1] = numbers[0]
        nd -= 1
      vertex_structure = vertex_structure[...,_] * nd + numbers
      dofcount *= nd
      slices.append( [ slice(p*i,p*i+p+1) for i in range(n) ] )

    dofmap = {}
    hasnone = False
    for item in numpy.broadcast( self.structure, *numpy.ix_(*slices) ):
      elem = item[0]
      if elem is None:
        hasnone = True
      else:
        S = item[1:]
        dofmap[ elem ] = vertex_structure[S].ravel()

    if hasnone:
      touched = numpy.zeros( dofcount, dtype=bool )
      for dofs in dofmap.itervalues():
        touched[ dofs ] = True
      renumber = touched.cumsum()
      dofcount = int(renumber[-1])
      dofmap = dict( ( elem, renumber[dofs]-1 ) for elem, dofs in dofmap.iteritems() )

    funcmap = dict( numpy.broadcast( self.structure, stdelem ) )
    return function.function( funcmap, dofmap, dofcount, self.ndims )

  def rectilinearfunc( self, gridvertices ):
    'rectilinear func'

    assert len( gridvertices ) == self.ndims
    vertex_structure = numpy.empty( map( len, gridvertices ) + [self.ndims] )
    for idim, ivertices in enumerate( gridvertices ):
      shape = [1,] * self.ndims
      shape[idim] = -1
      vertex_structure[...,idim] = numpy.asarray( ivertices ).reshape( shape )
    return self.linearfunc().dot( vertex_structure.reshape( -1, self.ndims ) )

  @core.weakcache
  def refine_nu( self, N ):
    'refine non-uniformly'

    N = tuple(N)
    assert len(N) == self.ndims
    structure = numpy.array( [ elem.children_by(N) if elem is not None else [None]*numpy.product(N) for elem in self.structure.flat ] )
    structure = structure.reshape( self.structure.shape + tuple(N) )
    structure = structure.transpose( sum( [ ( i, self.ndims+i ) for i in range(self.ndims) ], () ) )
    structure = structure.reshape( self.structure.shape * numpy.asarray(N) )
    refined = StructuredTopology( structure, self.comm )
    refined.groups = { key: group.refine_nu( N ) for key, group in self.groups.items() }
    return refined

  @property
  def refined( self ):
    'refine entire topology'

    return self.refine_nu( [2]*self.ndims )

  def trim( self, levelset, maxrefine, lscheme='bezier3', finestscheme='uniform2', evalrefine=0, title='trimming', log=log ):
    'trim element along levelset'

    trimmedelems = [ elem.trim( levelset=levelset, maxrefine=maxrefine, lscheme=lscheme, finestscheme=finestscheme, evalrefine=evalrefine ) for elem in log.iterate( title, self.structure.ravel() ) ]
    trimmedstructure = numpy.array( trimmedelems ).reshape( self.structure.shape )
    return StructuredTopology( trimmedstructure, self.comm, periodic=self.periodic )

  def __str__( self ):
    'string representation'

    return '%s(%s)' % ( self.__class__.__name__, 'x'.join(map(str,self.structure.shape)) )

  @property
  @core.cache
  def multiindex( self ):
    'Inverse map of self.structure: given an element find its location in the structure.'
    return dict( (self.structure[alpha], alpha) for alpha in numpy.ndindex( self.structure.shape ) )

  def neighbor( self, elem0, elem1 ):
    'Neighbor detection, returns codimension of interface, -1 for non-neighboring elements.'

    return elem0.neighbor( elem1 )

    # REPLACES:
    alpha0 = self.multiindex[elem0]
    alpha1 = self.multiindex[elem1]
    diff = numpy.array(alpha0) - numpy.array(alpha1)
    for i, shi in enumerate( self.structure.shape ):
      if diff[i] in (shi-1, 1-shi) and i in self.periodic:
        diff[i] = -numpy.sign( shi )
    if set(diff).issubset( (-1,0,1) ):
      return numpy.sum(numpy.abs(diff))
    return -1
    
class IndexedTopology( Topology ):
  'trimmed topology'
  
  def __init__( self, topo, elements, comm ):
    'constructor'

    self.topo = topo
    self.elements = elements
    Topology.__init__( self, ndims=topo.ndims, comm=comm )

  def __iter__( self ):
    'iterate over elements'

    return iter( self.elements )

  def __len__( self ):
    'number of elements'

    return len(self.elements)

  def splinefunc( self, degree ):
    'create spline function space'

    raise NotImplementedError
    funcsp = self.topo.splinefunc( degree )
    func, (dofaxis,) = funcsp.get_func_ind()
    touched = numpy.zeros( funcsp.shape[0], dtype=bool )
    for elem in self:
      dofs = dofaxis(elem,None)
      touched[ dofs ] = True
    renumber = touched.cumsum()
    ndofs = int(renumber[-1])
    dofmap = dict( ( elem, renumber[ dofaxis(elem,None) ]-1 ) for elem in self )
    ind = function.DofMap( ElemMap(dofmap,self.ndims) ),
    return function.Inflate( (ndofs,), [(func,ind)] )

  @property
  @core.weakcache
  def refined( self ):
    'refine all elements 2x'

    elements = [ child for elem in self.elements for child in elem.children if child is not None ]
    return IndexedTopology( self.topo.refined, elements )

  @property
  @core.cache
  def boundary( self ):
    'boundary'

    return self.topo.boundary

class UnstructuredTopology( Topology ):
  'externally defined topology'

  groups = {}

  def __init__( self, elements, ndims, comm, namedfuncs={} ):
    'constructor'

    self.namedfuncs = namedfuncs
    self.elements = elements
    Topology.__init__( self, ndims=ndims, comm=comm )

  def __iter__( self ):
    'iterate over elements'

    return iter( self.elements )

  def __len__( self ):
    'number of elements'

    return len(self.elements)

  def splinefunc( self, degree ):
    'spline func'

    return self.namedfuncs[ 'spline%d' % degree ]

  def linearfunc( self ):
    'linear func'

    return self.splinefunc( degree=1 )

  @property
  @core.weakcache
  def refined( self ):
    'refined (=refine(2))'

    try:
      linearfunc = self.linearfunc()
      (func,(dofaxis,)), = function.blocks( linearfunc )
      ndofs = linearfunc.shape[0]
      edges = {}
      nmap = {}
    except:
      dofaxis = None

    elements = []
    for elem in self:
      children = list( elem.children )
      elements.extend( children )
      if not dofaxis:
        continue

      vertexdofs = dofaxis(elem,None)
      edgedofs = []
      if isinstance( elem, element.TriangularElement ):
        for i in range(3):
          j = (i+1)%3
          try:
            edgedof = edges.pop(( vertexdofs[i], vertexdofs[j] ))
          except KeyError:
            edgedof = edges[( vertexdofs[j], vertexdofs[i] )] = ndofs
            ndofs += 1
          edgedofs.append( edgedof )
        nmap[ children[0] ] = numpy.array([ edgedofs[2], edgedofs[1], vertexdofs[2] ])
        nmap[ children[1] ] = numpy.array([ edgedofs[0], vertexdofs[1], edgedofs[1] ])
        nmap[ children[2] ] = numpy.array([ vertexdofs[0], edgedofs[0], edgedofs[2] ])
        nmap[ children[3] ] = numpy.array([ edgedofs[1], edgedofs[2], edgedofs[0] ])
      else:
        dofaxis = None

    #print 'boundary:', edges

    if dofaxis:
      fmap = dict.fromkeys( elements, element.PolyTriangle(1) )
      linearfunc = function.function( fmap, nmap, ndofs, self.ndims )
      namedfuncs = { 'spline2': linearfunc }
    else:
      namedfuncs = {}

    return UnstructuredTopology( elements, ndims=2, namedfuncs=namedfuncs, comm=self.comm )

class HierarchicalTopology( Topology ):
  'collection of nested topology elments'

  def __init__( self, basetopo, elements, comm ):
    'constructor'

    if isinstance( basetopo, HierarchicalTopology ):
      basetopo = basetopo.basetopo
    self.basetopo = basetopo
    self.elements = tuple(elements)
    Topology.__init__( self, ndims=basetopo.ndims, comm=comm )

  def __iter__( self ):
    'iterate over elements'

    return iter(self.elements)

  def __len__( self ):
    'number of elements'

    return len(self.elements)

  @property
  @core.cache
  def boundary( self ):
    'boundary elements & groups'

    assert hasattr( self.basetopo, 'boundary' )
    allbelems = []
    bgroups = {}
    topo = self.basetopo # topology to examine in next level refinement
    for irefine in range( nrefine ):
      belemset = set()
      for belem in topo.boundary:
        celem, transform = belem.context
        if celem in self.elems:
          belemset.add( belem )
      allbelems.extend( belemset )
      for btag, belems in topo.boundary.groups.iteritems():
        bgroups.setdefault( btag, [] ).extend( belemset.intersection(belems) )
      topo = topo.refined # proceed to next level
    boundary = UnstructuredTopology( allbelems, ndims=self.ndims-1, comm=self.comm )
    boundary.groups = dict( ( tag, UnstructuredTopology( group, ndims=self.ndims-1, comm=self.comm ) ) for tag, group in bgroups.items() )
    return boundary

  @property
  @core.cache
  def interfaces( self ):
    'interface elements & groups'

    assert hasattr( self.basetopo, 'interfaces' )
    allinterfaces = []
    topo = self.basetopo # topology to examine in next level refinement
    for irefine in range( nrefine ):
      for ielem in topo.interfaces:
        (celem1,transform1), (celem2,transform2) = ielem.interface
        if celem1 in self.elems:
          while True:
            if celem2 in self.elems:
              allinterfaces.append( ielem )
              break
            if not celem2.parent:
              break
            celem2, transform2 = celem2.parent
        elif celem2 in self.elems:
          while True:
            if celem1 in self.elems:
              allinterfaces.append( ielem )
              break
            if not celem1.parent:
              break
            celem1, transform1 = celem1.parent
      topo = topo.refined # proceed to next level
    return UnstructuredTopology( allinterfaces, ndims=self.ndims-1, comm=self.comm )

  def _funcspace( self, mkspace ):

    log.context( 'generating refined space' )

    dofmap = {} # IEN mapping of new function object
    stdmap = {} # shape function mapping of new function object, plus boolean vector indicating which shapes to retain
    ndofs = 0 # total number of dofs of new function object
    remaining = len(self) # element count down (know when to stop)
  
    topo = self.basetopo # topology to examine in next level refinement
    newdiscard = []
    parentelems = []
    maxrefine = 9
    for irefine in range( maxrefine ):
  
      funcsp = mkspace( topo ) # shape functions for level irefine
      (func,(dofaxis,)), = function.blocks( funcsp ) # separate elem-local funcs and global placement index
  
      discard = set(newdiscard)
      newdiscard = []
      supported = numpy.ones( funcsp.shape[0], dtype=bool ) # True if dof is contained in topoelems or parentelems
      touchtopo = numpy.zeros( funcsp.shape[0], dtype=bool ) # True if dof touches at least one topoelem
      myelems = [] # all top-level or parent elements in level irefine
      for elem, idofs in dofaxis.dofmap.items():
        if elem in self.elements:
          remaining -= 1
          touchtopo[idofs] = True
          myelems.append( elem )
          newdiscard.append( elem )
        else:
          pelem, trans = elem.parent
          if pelem in discard:
            newdiscard.append( elem )
            supported[idofs] = False
          else:
            parentelems.append( elem )
            myelems.append( elem )
  
      keep = numpy.logical_and( supported, touchtopo ) # THE refinement law

      for elem in myelems: # loop over all top-level or parent elements in level irefine
        idofs = dofaxis.dofmap[elem] # local dof numbers
        mykeep = keep[idofs]
        std = func.stdmap[elem]
        assert isinstance(std,element.StdElem)
        if mykeep.all():
          stdmap[elem] = std # use all shapes from this level
        elif mykeep.any():
          stdmap[elem] = std, mykeep # use some shapes from this level
        newdofs = [ ndofs + keep[:idof].sum() for idof in idofs if keep[idof] ] # new dof numbers
        if irefine: # not at lowest level
          pelem, transform = elem.parent
          newdofs.extend( dofmap[pelem] ) # add dofs of all underlying 'broader' shapes
        dofmap[elem] = numpy.array(newdofs) # add result to IEN mapping of new function object
  
      ndofs += keep.sum() # update total number of dofs
      if not remaining:
        break
      topo = topo.refined # proceed to next level
  
    else:

      raise Exception, 'elements remaining after %d iterations' % maxrefine

    for elem in parentelems:
      del dofmap[elem] # remove auxiliary elements

    return function.function( stdmap, dofmap, ndofs, self.ndims )

  def stdfunc( self, *args, **kwargs ):
    return self._funcspace( lambda topo: topo.stdfunc( *args, **kwargs ) )

  def linearfunc( self, *args, **kwargs ):
    return self._funcspace( lambda topo: topo.linearfunc( *args, **kwargs ) )

  def splinefunc( self, *args, **kwargs ):
    return self._funcspace( lambda topo: topo.splinefunc( *args, **kwargs ) )

def glue( master, slave, geometry, tol=1.e-10, verbose=False ):
  'Glue topologies along boundary group __glue__.'
  log.context('glue')

  # Checks on input
  assert master.boundary.groups.has_key( '__glue__' ) and \
          slave.boundary.groups.has_key( '__glue__' ), 'Must identify glue boundary first.'
  assert len(master.boundary.groups['__glue__']) == \
          len(slave.boundary.groups['__glue__']), 'Minimum requirement is that cardinality is equal.'
  assert master.ndims == 2 and slave.ndims == 2, '1D boundaries for now.' # see dists computation and update_vertices

  # Handy local function definitions
  def replace_elem( index, elem ):
    'Put elem in new at index with slave as parent.'
    assert isinstance( elem, element.QuadElement ), 'glue() is very restrictive: only QuadElement meshes for now.'
    new_elem = lambda parent: element.QuadElement( elem.ndims, elem.vertices, parent=parent ) 
    if isinstance( slave, StructuredTopology ): # slave is of the same type as new
      ndindex = numpy.unravel_index( index, slave.structure.shape )
      new.elements[index] = new_elem( (slave.structure[ndindex], element.IdentityTransformation(elem.ndims)) )
    else:
      new.elements[index] = new_elem( (slave.elements[index], element.IdentityTransformation(elem.ndims)) )

  def update_vertices( edge, vertices ):
    'Update the new element. Tedious construction to avoid updating only a copy.'
    # Find copy of parent
    for index, elem in enumerate( new ):
      n0, n1, o0, o1 = vertices+edge.vertices # new and old vertex labels
      included = lambda vertex: set( elem.vertices ).issuperset( (vertex,) )
      if (included(n0) or included(o0)) and \
         (included(n1) or included(o1)): break # elem contains edge
    else:
      raise ValueError( 'edge not in elem' )

    # Create copy of vertices
    elem.vertices = list(elem.vertices) # elem.vertices = list(elem.vertices)
    for new_vertex, old_vertex in zip( vertices, edge.vertices ):
      try:
        j = elem.vertices.index( old_vertex )
        elem.vertices[j] = new_vertex
      except:
        pass # vertex has been updated via a previous edge
    elem.vertices = tuple(elem.vertices)

    # Place new element in copy
    replace_elem( index, elem )

  def elem_list( topo ):
    if isinstance( topo, StructuredTopology ): return list( topo.structure.flat )
    return topo.elements

  # 0. Create copy of slave, so that slave is not altered
  new = UnstructuredTopology( elem_list( slave ), ndims=slave.ndims, comm=self.comm )
  for index, elem in enumerate( slave ):
    replace_elem( index, elem )

  # 1. Determine vertex locations
  master_vertex_locations = {}
  master_geom, slave_geom = geometry if isinstance( geometry, tuple ) else 2*(geometry,)
  for elem in master.boundary.groups['__glue__']:
    master_vertex_locations[elem] = master_geom( elem, 'bezier2' )
  slave_vertex_locations = {}
  for elem in slave.boundary.groups['__glue__']:
    slave_vertex_locations[elem] = slave_geom( elem, 'bezier2' )

  # 2. Update vertices of elements in new topology
  log.info( 'pairing elements [%i]' % len(master.boundary.groups['__glue__']) )
  for master_elem, master_locs in master_vertex_locations.iteritems():
    meshwidth = numpy.linalg.norm( numpy.diff( master_locs, axis=0 ) )
    assert meshwidth > tol, 'tol. (%.2e) > element size (%.2e)' % (tol, meshwidth)
    if verbose: pos = {}
    for slave_elem, slave_locs in slave_vertex_locations.iteritems():
      dists = (numpy.linalg.norm( master_locs-slave_locs ),
               numpy.linalg.norm( master_locs-slave_locs[::-1] ))
      if verbose:
        key = tuple(slave_locs[:,:2].T.flatten())
        pos[key] = min(*dists)
      if min(*dists) < tol:
        slave_vertex_locations.pop( slave_elem )
        new_vertices = master_elem.vertices if dists[0] < tol else master_elem.vertices[::-1]
        update_vertices( slave_elem, new_vertices )
        break # don't check if a second element can be paired.
    else:
      if verbose:
        from matplotlib import pyplot
        pyplot.clf()
        pyplot.plot( master_locs[:,0], master_locs[:,1], '.-', label='master' )
        for verts, dist in pos.iteritems():
          pyplot.plot( verts[:2], verts[2:], label='%.3f'%dist )
          title = min( locals().get('title',dist), dist )
        pyplot.legend()
        pyplot.axis('equal')
        pyplot.title('min dist: %.3e'%title)
        it = locals().get('it',-1) + 1
        name = 'glue%i.jpg'%it
        pyplot.savefig(prop.dumpdir+name)
        log.path(name)
      raise AssertionError( 'Could not pair master element: %s (maybe tol is set too low?)' % master_elem )
  assert not len( slave_vertex_locations ), 'Could not pair slave elements: ' + ', '.join(
    [elem.__repr__() for elem in slave_vertex_locations.iterkeys()] )

  # 3. Generate union topo
  union = UnstructuredTopology( elem_list(master) + elem_list(new), ndims=master.ndims, comm=comm )
  log.info( 'created union topo [%i]' % len(union) )
  # Update interior groups
  union.groups.update( dict(
      [(key+'.m',val) for key, val in master.groups.iteritems()] +
      [(key+'.s',val) for key, val in slave.groups.iteritems()] ) )
  # Update boundary groups
  # 1st level boundaries, not e.g. boundary['top'].boundary, groups structure needs reorganization anyways
  union.groups.update( dict( [(key+'.mb',val) for key, val in master.boundary.groups.iteritems()] ) )
  union.groups.update( dict( [(key+'.sb',val) for key, val in slave.boundary.groups.iteritems()] ) )
  # Glue-related groups added last (overwrites slave groups in case warning is given above)
  union.groups.update( {'__master__':elem_list(master),
                         '__slave__':elem_list(new),
                    '__master_bnd__':master.boundary,
                     '__slave_bnd__':slave.boundary} )
  union.groups['__glued__'] = union.groups.pop('__glue__.mb')
  union.groups.pop('__glue__.sb')
  return union

# vim:shiftwidth=2:foldmethod=indent:foldnestmax=2<|MERGE_RESOLUTION|>--- conflicted
+++ resolved
@@ -251,12 +251,7 @@
     integrands = []
     retvals = []
     for ifunc, func in enumerate( funcs ):
-<<<<<<< HEAD
-      func = function._asarray( func )
-=======
       func = function.asarray( func )
-      lock = parallel.Lock()
->>>>>>> b9369fbd
       if function._isfunc( func ):
         shape = [ sh.getmap( self.comm ) for sh in func.shape ]
         array = libmatrix.ArrayBuilder( shape )

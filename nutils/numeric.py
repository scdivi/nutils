# -*- coding: utf8 -*-
#
# Module NUMERIC
#
# Part of Nutils: open source numerical utilities for Python. Jointly developed
# by HvZ Computational Engineering, TU/e Multiscale Engineering Fluid Dynamics,
# and others. More info at http://nutils.org <info@nutils.org>. (c) 2014

"""
The numeric module provides methods that are lacking from the numpy module.
"""

from __future__ import print_function, division
import numpy

_abc = 'abcdefghijklmnopqrstuvwxyzABCDEFGHIJKLMNOPQRSTUVWXYZ' # indices for einsum

def grid( shape ):
  shape = tuple(shape)
  grid = numpy.empty( (len(shape),)+shape, dtype=int )
  for i, sh in enumerate( shape ):
    grid[i] = numpy.arange(sh)[(slice(None),)+(numpy.newaxis,)*(len(shape)-i-1)]
  return grid

def round( arr ):
  return numpy.round( arr ).astype( int )

def sign( arr ):
  return numpy.sign( arr ).astype( int )

def floor( arr ):
  return numpy.floor( arr ).astype( int )

def ceil( arr ):
  return numpy.ceil( arr ).astype( int )

def overlapping( arr, axis=-1, n=2 ):
  'reinterpret data with overlaps'

  arr = numpy.asarray( arr )
  if axis < 0:
    axis += arr.ndim
  assert 0 <= axis < arr.ndim
  shape = arr.shape[:axis] + (arr.shape[axis]-n+1,n) + arr.shape[axis+1:]
  strides = arr.strides[:axis] + (arr.strides[axis],arr.strides[axis]) + arr.strides[axis+1:]
  overlapping = numpy.lib.stride_tricks.as_strided( arr, shape, strides )
  overlapping.flags.writeable = False
  return overlapping

def normdim( ndim, n ):
  'check bounds and make positive'

  assert isint(ndim) and ndim >= 0, 'ndim must be positive integer, got %s' % ndim
  if n < 0:
    n += ndim
  assert 0 <= n < ndim, 'argument out of bounds: %s not in [0,%s)' % (n,ndim)
  return n

def align( arr, trans, ndim ):
  '''create new array of ndim from arr with axes moved accordin
  to trans'''

  arr = numpy.asarray( arr )
  assert arr.ndim == len(trans)
  if not len(trans):
    return arr[(numpy.newaxis,)*ndim]
  transpose = numpy.empty( ndim, dtype=int )
  trans = numpy.asarray( trans )
  nnew = ndim - len(trans)
  if nnew > 0:
    remaining = numpy.ones( ndim, dtype=bool )
    remaining[trans] = False
    inew, = remaining.nonzero()
    trans = numpy.hstack([ inew, trans ])
    arr = arr[(numpy.newaxis,)*nnew]
  transpose[trans] = numpy.arange(ndim)
  return arr.transpose( transpose )

def get( arr, axis, item ):
  'take single item from array axis'

  arr = numpy.asarray( arr )
  axis = normdim( arr.ndim, axis )
  return arr[ (slice(None),) * axis + (item,) ]

def expand( arr, *shape ):
  'expand'

  newshape = list( arr.shape )
  for i, sh in enumerate( shape ):
    if sh != None:
      if newshape[i-len(shape)] == 1:
        newshape[i-len(shape)] = sh
      else:
        assert newshape[i-len(shape)] == sh
  expanded = numpy.empty( newshape )
  expanded[:] = arr
  return expanded

def linspace2d( start, stop, steps ):
  'linspace & meshgrid combined'

  start = tuple(start) if isinstance(start,(list,tuple)) else (start,start)
  stop  = tuple(stop ) if isinstance(stop, (list,tuple)) else (stop, stop )
  steps = tuple(steps) if isinstance(steps,(list,tuple)) else (steps,steps)
  assert len(start) == len(stop) == len(steps) == 2
  values = numpy.empty( (2,)+steps )
  values[0] = numpy.linspace( start[0], stop[0], steps[0] )[:,numpy.newaxis]
  values[1] = numpy.linspace( start[1], stop[1], steps[1] )[numpy.newaxis,:]
  return values

def contract( A, B, axis=-1 ):
  'contract'

  A = numpy.asarray( A )
  B = numpy.asarray( B )

  maxdim = max( A.ndim, B.ndim )
  m = _abc[maxdim-A.ndim:maxdim]
  n = _abc[maxdim-B.ndim:maxdim]

  axes = sorted( [ normdim(maxdim,axis) ] if isinstance(axis,int) else [ normdim(maxdim,ax) for ax in axis ] )
  o = _abc[:maxdim-len(axes)] if axes == range( maxdim-len(axes), maxdim ) \
    else ''.join( _abc[a+1:b] for a, b in zip( [-1]+axes, axes+[maxdim] ) if a+1 != b )

  return numpy.einsum( '%s,%s->%s' % (m,n,o), A, B )

def contract_fast( A, B, naxes ):
  'contract last n axes'

  assert naxes >= 0
  A = numpy.asarray( A )
  B = numpy.asarray( B )

  maxdim = max( A.ndim, B.ndim )
  m = _abc[maxdim-A.ndim:maxdim]
  n = _abc[maxdim-B.ndim:maxdim]
  o = _abc[:maxdim-naxes]

  return numpy.einsum( '%s,%s->%s' % (m,n,o), A, B )

def dot( A, B, axis=-1 ):
  '''Transform axis of A by contraction with first axis of B and inserting
     remaining axes. Note: with default axis=-1 this leads to multiplication of
     vectors and matrices following linear algebra conventions.'''

  A = numpy.asarray( A )
  B = numpy.asarray( B )

  m = _abc[:A.ndim]
  x = _abc[A.ndim:A.ndim+B.ndim-1]
  n = m[axis] + x
  o = m[:axis] + x
  if axis != -1:
    o += m[axis+1:]

  return numpy.einsum( '%s,%s->%s' % (m,n,o), A, B )

def fastrepeat( A, nrepeat, axis=-1 ):
  'repeat axis by 0stride'

  A = numpy.asarray( A )
  assert A.shape[axis] == 1
  shape = list( A.shape )
  shape[axis] = nrepeat
  strides = list( A.strides )
  strides[axis] = 0
  return numpy.lib.stride_tricks.as_strided( A, shape, strides )

def fastmeshgrid( X, Y ):
  'mesh grid based on fastrepeat'

  return fastrepeat(X[numpy.newaxis,:],len(Y),axis=0), fastrepeat(Y[:,numpy.newaxis],len(X),axis=1)

def meshgrid( *args ):
  'multi-dimensional meshgrid generalisation'

  args = [ numpy.asarray(arg) for arg in args ]
  shape = [ len(args) ] + [ arg.size for arg in args if arg.ndim ]
  dtype = int if all( isintarray(a) for a in args ) else float
  grid = numpy.empty( shape, dtype=dtype )
  n = len(shape)-1
  for i, arg in enumerate( args ):
    if arg.ndim:
      n -= 1
      grid[i] = arg[(slice(None),)+(numpy.newaxis,)*n]
    else:
      grid[i] = arg
  assert n == 0
  return grid

def appendaxes( A, shape ):
  'append axes by 0stride'

  shape = (shape,) if isinstance(shape,int) else tuple(shape)
  A = numpy.asarray( A )
  return numpy.lib.stride_tricks.as_strided( A, A.shape + shape, A.strides + (0,)*len(shape) )

def takediag( A ):
  diag = A[...,0] if A.shape[-1] == 1 \
    else A[...,0,:] if A.shape[-2] == 1 \
    else numpy.einsum( '...ii->...i', A )
  diag.flags.writeable = False
  return diag

def reshape( A, *shape ):
  'more useful reshape'

  newshape = []
  i = 0
  for s in shape:
    if isinstance( s, (tuple,list) ):
      assert numpy.product( s ) == A.shape[i]
      newshape.extend( s )
      i += 1
    elif s == 1:
      newshape.append( A.shape[i] )
      i += 1
    else:
      assert s > 1
      newshape.append( numpy.product( A.shape[i:i+s] ) )
      i += s
  assert i <= A.ndim
  newshape.extend( A.shape[i:] )
  return A.reshape( newshape )

def mean( A, weights=None, axis=-1 ):
  'generalized mean'

  return A.mean( axis ) if weights is None else dot( A, weights / weights.sum(), axis )

def normalize( A, axis=-1 ):
  'devide by normal'

  s = [ slice(None) ] * A.ndim
  s[axis] = numpy.newaxis
  return A / numpy.linalg.norm( A, axis=axis )[ tuple(s) ]

def cross( v1, v2, axis ):
  'cross product'

  if v1.ndim < v2.ndim:
    v1 = v1[ (numpy.newaxis,)*(v2.ndim-v1.ndim) ]
  elif v2.ndim < v1.ndim:
    v2 = v2[ (numpy.newaxis,)*(v1.ndim-v2.ndim) ]
  return numpy.cross( v1, v2, axis=axis )

def times( A, B ):
  """Times
  Multiply such that shapes are concatenated."""
  A = numpy.asarray( A )
  B = numpy.asarray( B )

  o = _abs[:A.ndim+B.ndim]
  m = o[:A.ndim]
  n = o[A.ndim:]

  return numpy.einsum( '%s,%s->%s' % (m,n,o), A, B )

def stack( arrays, axis=0 ):
  'powerful array stacker with singleton expansion'

  arrays = [ numpy.asarray(array,dtype=float) for array in arrays ]
  shape = [1] * max( array.ndim for array in arrays )
  axis = normdim( len(shape)+1, axis )
  for array in arrays:
    for i in range(-array.ndim,0):
      if shape[i] == 1:
        shape[i] = array.shape[i]
      else:
        assert array.shape[i] in ( shape[i], 1 )
  stacked = numpy.empty( shape[:axis]+[len(arrays)]+shape[axis:], dtype=float )
  for i, arr in enumerate( arrays ):
    stacked[(slice(None),)*axis+(i,)] = arr
  return stacked

def bringforward( arg, axis ):
  'bring axis forward'

  arg = numpy.asarray(arg)
  axis = normdim(arg.ndim,axis)
  if axis == 0:
    return arg
  return arg.transpose( [axis] + range(axis) + range(axis+1,arg.ndim) )

def diagonalize( arg ):
  'append axis, place last axis on diagonal of self and new'

  diagonalized = numpy.zeros( arg.shape + (arg.shape[-1],) )
  diag = numpy.einsum( '...ii->...i', diagonalized )
  assert diag.base is diagonalized
  diag.flags.writeable = True
  diag[:] = arg
  return diagonalized

def eig( A ):
  '''If A has repeated eigenvalues, numpy.linalg.eig sometimes fails to produce
  the complete eigenbasis. This function aims to fix that by identifying the
  problem and completing the basis where necessary.'''

  L, V = numpy.linalg.eig( A )

  # check repeated eigenvalues
  for index in numpy.ndindex( A.shape[:-2] ):
    unique, inverse = numpy.unique( L[index], return_inverse=True )
    if len(unique) < len(inverse): # have repeated eigenvalues
      repeated, = numpy.where( numpy.bincount(inverse) > 1 )
      vectors = V[index].T
      for i in repeated: # indices pointing into unique corresponding to repeated eigenvalues
        where, = numpy.where( inverse == i ) # corresponding eigenvectors
        for j, n in enumerate(where):
          W = vectors[where[:j]]
          vectors[n] -= numpy.dot( numpy.dot( W, vectors[n] ), W ) # gram schmidt orthonormalization
          scale = numpy.linalg.norm(vectors[n])
          if scale < 1e-8: # vectors are near linearly dependent
            u, s, vh = numpy.linalg.svd( A[index] - unique[i] * numpy.eye(len(inverse)) )
            nnz = numpy.argsort( abs(s) )[:len(where)]
            vectors[where] = vh[nnz].conj()
            break
          vectors[n] /= scale

  return L, V

def isbool( a ):
  return isboolarray( a ) and a.ndim == 0 or type(a) == bool

def isboolarray( a ):
  return isinstance( a, numpy.ndarray ) and a.dtype == bool

def isint( a ):
  return isintarray( a ) and a.ndim == 0 or numpy.issubdtype( type(a), numpy.integer )

def isintarray( a ):
  return isinstance( a, numpy.ndarray ) and numpy.issubdtype( a.dtype, numpy.integer )

def ortho_complement( N, tol=1e-8 ):
  '''return orthogonal complement to non-square matrix N'''

  N = numpy.array(N)
  assert N.shape[0] < N.shape[1]
  for i, n in enumerate(N):
    n -= dot( dot( N[:i], n ), N[:i] )
    n /= numpy.linalg.norm(n)
  # dot( N, N.T ) == I

  X = numpy.eye( N.shape[1] ) - dot( N.T, N )
  # dot( X, N.T ) == 0

  Y = numpy.empty( (N.shape[1]-N.shape[0],N.shape[1]) )
  for y in Y:
    alpha = numpy.linalg.norm( X, axis=1 )
    i = numpy.argmax( alpha )
    assert alpha[i] > tol, '{} < {}'.format( alpha[i], tol )
    y[:] = X[i] / alpha[i]
    X = numpy.vstack( [X[:i],X[i+1:]] ) # not necessary but saves work
    X -= dot( X, y )[:,numpy.newaxis] * y
  # dot( Y, N.T ) == 0
  # dot( Y, Y.T ) == I

  nextalpha = numpy.max( numpy.linalg.norm( X, axis=1 ) )
  assert nextalpha < tol, '{} > {}'.format( nextalpha, tol )
  return Y

def asobjvector( v ):
  v = tuple(v)
  A = numpy.empty( len(v), dtype=object )
  A[:] = v
  return A

def invorder( n ):
  assert n.dtype == int and n.ndim == 1
  ninv = numpy.empty( len(n), dtype=int )
  ninv[n] = numpy.arange( len(n) )
  return ninv

<<<<<<< HEAD
def blockdiag( args ):
  args = [ numpy.asarray(arg) for arg in args ]
  shapes = numpy.array([ arg.shape for arg in args ])
  blockdiag = numpy.zeros( shapes.sum(0) )
  for arg, (i,j) in zip( args, shapes.cumsum(0) ):
    blockdiag[ i-arg.shape[0]:i, j-arg.shape[1]:j ] = arg
  return blockdiag


# EXACT OPERATIONS ON FLOATS

def solve_exact( A, *B ):
  A = numpy.asarray( A )
  assert A.ndim == 2
  B = [ numpy.asarray(b) for b in B ]
  assert all( b.shape[0] == A.shape[0] and b.ndim in (1,2) for b in B )
  n = A.shape[1]
  S = [ slice(i,i+b.shape[1]) if b.ndim == 2 else i for b, i in zip( B, numpy.cumsum([0]+[ b[0].size for b in B[:-1] ]) ) ]
  Ab = numpy.concatenate( [ A ] + [ b.reshape(len(b),-1) for b in B ], axis=1 )
  for icol in range(n):
    if not Ab[icol,icol]:
      Ab[icol:] = Ab[icol+numpy.argsort([ abs(v) if v else numpy.inf for v in Ab[icol:,icol] ])]
    Ab[:icol] = Ab[:icol] * Ab[icol,icol] - Ab[:icol,icol,numpy.newaxis] * Ab[icol,:]
    Ab[icol+1:] = Ab[icol+1:] * Ab[icol,icol] - Ab[icol+1:,icol,numpy.newaxis] * Ab[icol,:]
  if Ab[n:].any():
    raise numpy.linalg.LinAlgError( 'linear system has no solution' )
  try:
    Y = div_exact( Ab[:n,n:], numpy.diag( Ab[:n,:n] )[:,numpy.newaxis] )
  except:
    raise numpy.linalg.LinAlgError( 'linear system has no base2 solution' )
  X = [ Y[:,s] for s in S ]
  assert all( numpy.all( dot(A,x) == b ) for (x,b) in zip(X,B) )
  if len(B) == 1:
    X, = X
  return X

def adj_exact( A ):
  '''adj(A) = inv(A) * det(A)'''
  A = numpy.asarray(A)
  assert A.ndim == 2 and A.shape[0] == A.shape[1]
  if len(A) == 1:
    adj = numpy.ones( (1,1) )
  elif len(A) == 2:
    ((a,b),(c,d)) = A
    adj = numpy.array(((d,-b),(-c,a)))
  elif len(A) == 3:
    ((a,b,c),(d,e,f),(g,h,i)) = A
    adj = numpy.array(((e*i-f*h,c*h-b*i,b*f-c*e),(f*g-d*i,a*i-c*g,c*d-a*f),(d*h-e*g,b*g-a*h,a*e-b*d)))
  else:
    raise NotImplementedError( 'shape={}'.format(A.shape) )
  return adj

def det_exact( A ):
  # for some reason, numpy.linalg.det suffers from rounding errors
  A = numpy.asarray( A )
  assert A.ndim == 2 and A.shape[0] == A.shape[1]
  if len(A) == 1:
    det = A[0,0]
  elif len(A) == 2:
    ((a,b),(c,d)) = A
    det = a*d - b*c
  elif len(A) == 3:
    ((a,b,c),(d,e,f),(g,h,i)) = A
    det = a*e*i + b*f*g + c*d*h - c*e*g - b*d*i - a*f*h
  else:
    raise NotImplementedError( 'shape=' + str(A.shape) )
  return det

def div_exact( A, B ):
  Am, Ae = fextract( A )
  Bm, Be = fextract( B )
  assert Bm.all(), 'division by zero'
  Cm, rem = divmod( Am, Bm )
  assert not rem.any(), 'indivisible arguments'
  Ce = Ae - Be
  return fconstruct( Cm, Ce )

def inv_exact( A ):
  A = numpy.asarray( A )
  return div_exact( adj_exact(A), det_exact(A) )

def ext( A ):
  """Exterior
  For array of shape (n,n-1) return n-vector ex such that ex.array = 0 and
  det(arr;ex) = ex.ex"""
  A = numpy.asarray(A)
  assert A.ndim == 2 and A.shape[0] == A.shape[1]+1
  if len(A) == 1:
    ext = numpy.ones( 1 )
  elif len(A) == 2:
    ((a,),(b,)) = A
    ext = numpy.array((b,-a))
  elif len(A) == 3:
    ((a,b),(c,d),(e,f)) = A
    ext = numpy.array((c*f-e*d,e*b-a*f,a*d-c*b))
  else:
    raise NotImplementedError( 'shape=%s' % (A.shape,) )
  return ext

def fextract( A, single=False ):
  A = numpy.asarray( A, dtype=numpy.float64 )
  bits = A.view( numpy.int64 ).ravel()
  nz = ( bits & 0x7fffffffffffffff ).astype(bool)
  if not nz.any():
    return ( numpy.zeros( A.shape, dtype=int ), 0 ) if single else numpy.zeros( (2,)+A.shape, dtype=int )
  bits = bits[nz]
  sign = numpy.sign( bits )
  exponent = ( (bits>>52) & 0x7ff ) - 1075
  mantissa = 0x10000000000000 | ( bits & 0xfffffffffffff )
  # from here on A.flat[nz] == sign * mantissa * 2**exponent
  for shift in 32, 16, 8, 4, 2, 1:
    I = mantissa & ((1<<shift)-1) == 0
    if I.any():
      mantissa[I] >>= shift
      exponent[I] += shift
  if not single:
    retval = numpy.zeros( (2,)+A.shape, dtype=int )
    retval.reshape(2,-1)[:,nz] = sign * mantissa, exponent
    return retval
  minexp = numpy.min( exponent )
  shift = exponent - minexp
  assert not numpy.any( mantissa >> (63-shift) )
  fullmantissa = numpy.zeros( A.shape, dtype=int )
  fullmantissa.flat[nz] = sign * (mantissa << shift)
  return fullmantissa, minexp

def fconstruct( m, e ):
  return numpy.asarray( m ) * numpy.power( 2., e )

def fstr( A ):
  if A.ndim:
    return '[{}]'.format( ','.join( fstr(a) for a in A ) )
  mantissa, exp = fextract( A )
  return str( mantissa << exp ) if exp >= 0 else '{}/{}'.format( mantissa, 1<<(-exp) )

def fhex( A ):
  if A.ndim:
    return '[{}]'.format( ','.join( fhex(a) for a in A ) )
  mantissa, exp = fextract( A )
  div, mod = divmod( exp, 4 )
  h = '{:+x}'.format( mantissa << mod )[1:]
  return ( '-' if mantissa < 0 else '' ) + '0x' + ( h.ljust( len(h)+div, '0' ) if div >= 0 else ( h[:div] or '0' ) + '.' + h[div:].rjust( -div, '0' ) )
=======
def nanjoin( args, axis=0 ):
  args = [ numpy.asarray(arg) for arg in args ]
  assert args
  assert axis >= 0
  shape = list( args[0].shape )
  shape[axis] = sum( arg.shape[axis] for arg in args ) + len(args) - 1
  concat = numpy.empty( shape, dtype=float )
  concat[:] = numpy.nan
  i = 0
  for arg in args:
    j = i + arg.shape[axis]
    concat[(slice(None),)*axis+(slice(i,j),)] = arg
    i = j + 1
  return concat
>>>>>>> b138646c

# vim:shiftwidth=2:softtabstop=2:expandtab:foldmethod=indent:foldnestmax=2<|MERGE_RESOLUTION|>--- conflicted
+++ resolved
@@ -373,7 +373,6 @@
   ninv[n] = numpy.arange( len(n) )
   return ninv
 
-<<<<<<< HEAD
 def blockdiag( args ):
   args = [ numpy.asarray(arg) for arg in args ]
   shapes = numpy.array([ arg.shape for arg in args ])
@@ -516,7 +515,7 @@
   div, mod = divmod( exp, 4 )
   h = '{:+x}'.format( mantissa << mod )[1:]
   return ( '-' if mantissa < 0 else '' ) + '0x' + ( h.ljust( len(h)+div, '0' ) if div >= 0 else ( h[:div] or '0' ) + '.' + h[div:].rjust( -div, '0' ) )
-=======
+
 def nanjoin( args, axis=0 ):
   args = [ numpy.asarray(arg) for arg in args ]
   assert args
@@ -531,6 +530,5 @@
     concat[(slice(None),)*axis+(slice(i,j),)] = arg
     i = j + 1
   return concat
->>>>>>> b138646c
 
 # vim:shiftwidth=2:softtabstop=2:expandtab:foldmethod=indent:foldnestmax=2